--- conflicted
+++ resolved
@@ -17,11 +17,7 @@
 rustdoc-args = ["--cfg", "docsrs"]
 
 [dependencies]
-<<<<<<< HEAD
-alloy-primitives = { version = "0.5", default-features = false, features = [
-=======
 alloy-primitives = { version = "0.7", default-features = false, features = [
->>>>>>> 1640b8f6
     "rlp",
 ] }
 hashbrown = "0.14"
