<<<<<<< HEAD
use crate::{Error, Precompile, PrecompileResult, PrecompileWithAddress, StandardPrecompileFn};
use alloc::vec::Vec;
use core::cmp::min;
use revm_primitives::{secp256k1, B256};
=======
use crate::{utilities::right_pad, Error, Precompile, PrecompileResult, PrecompileWithAddress};
use revm_primitives::{alloy_primitives::B512, Bytes, B256};
>>>>>>> 1640b8f6

pub const ECRECOVER: PrecompileWithAddress = PrecompileWithAddress(
    crate::u64_to_address(1),
    Precompile::Standard(ec_recover_run),
);

<<<<<<< HEAD
fn ec_recover_run(i: &[u8], target_gas: u64) -> PrecompileResult {
=======
pub use self::secp256k1::ecrecover;

#[cfg(not(feature = "secp256k1"))]
#[allow(clippy::module_inception)]
mod secp256k1 {
    use k256::ecdsa::{Error, RecoveryId, Signature, VerifyingKey};
    use revm_primitives::{alloy_primitives::B512, keccak256, B256};

    pub fn ecrecover(sig: &B512, mut recid: u8, msg: &B256) -> Result<B256, Error> {
        // parse signature
        let mut sig = Signature::from_slice(sig.as_slice())?;

        // normalize signature and flip recovery id if needed.
        if let Some(sig_normalized) = sig.normalize_s() {
            sig = sig_normalized;
            recid ^= 1;
        }
        let recid = RecoveryId::from_byte(recid).expect("recovery ID is valid");

        // recover key
        let recovered_key = VerifyingKey::recover_from_prehash(&msg[..], &sig, recid)?;
        // hash it
        let mut hash = keccak256(
            &recovered_key
                .to_encoded_point(/* compress = */ false)
                .as_bytes()[1..],
        );

        // truncate to 20 bytes
        hash[..12].fill(0);
        Ok(hash)
    }
}

#[cfg(feature = "secp256k1")]
#[allow(clippy::module_inception)]
mod secp256k1 {
    use revm_primitives::{alloy_primitives::B512, keccak256, B256};
    use secp256k1::{
        ecdsa::{RecoverableSignature, RecoveryId},
        Message, Secp256k1,
    };

    // Silence the unused crate dependency warning.
    use k256 as _;

    pub fn ecrecover(sig: &B512, recid: u8, msg: &B256) -> Result<B256, secp256k1::Error> {
        let recid = RecoveryId::from_i32(recid as i32).expect("recovery ID is valid");
        let sig = RecoverableSignature::from_compact(sig.as_slice(), recid)?;

        let secp = Secp256k1::new();
        let msg = Message::from_digest(msg.0);
        let public = secp.recover_ecdsa(&msg, &sig)?;

        let mut hash = keccak256(&public.serialize_uncompressed()[1..]);
        hash[..12].fill(0);
        Ok(hash)
    }
}

pub fn ec_recover_run(input: &Bytes, gas_limit: u64) -> PrecompileResult {
>>>>>>> 1640b8f6
    const ECRECOVER_BASE: u64 = 3_000;

    if ECRECOVER_BASE > gas_limit {
        return Err(Error::OutOfGas);
    }

    let input = right_pad::<128>(input);

    // `v` must be a 32-byte big-endian integer equal to 27 or 28.
    if !(input[32..63].iter().all(|&b| b == 0) && matches!(input[63], 27 | 28)) {
        return Ok((ECRECOVER_BASE, Bytes::new()));
    }

    let msg = <&B256>::try_from(&input[0..32]).unwrap();
    let recid = input[63] - 27;
    let sig = <&B512>::try_from(&input[64..128]).unwrap();

    let out = secp256k1::ecrecover(sig, recid, msg)
        .map(|o| o.to_vec().into())
        .unwrap_or_default();
    Ok((ECRECOVER_BASE, out))
}<|MERGE_RESOLUTION|>--- conflicted
+++ resolved
@@ -1,83 +1,12 @@
-<<<<<<< HEAD
-use crate::{Error, Precompile, PrecompileResult, PrecompileWithAddress, StandardPrecompileFn};
-use alloc::vec::Vec;
-use core::cmp::min;
-use revm_primitives::{secp256k1, B256};
-=======
 use crate::{utilities::right_pad, Error, Precompile, PrecompileResult, PrecompileWithAddress};
-use revm_primitives::{alloy_primitives::B512, Bytes, B256};
->>>>>>> 1640b8f6
+use revm_primitives::{alloy_primitives::B512, secp256k1, Bytes, B256};
 
 pub const ECRECOVER: PrecompileWithAddress = PrecompileWithAddress(
     crate::u64_to_address(1),
     Precompile::Standard(ec_recover_run),
 );
 
-<<<<<<< HEAD
-fn ec_recover_run(i: &[u8], target_gas: u64) -> PrecompileResult {
-=======
-pub use self::secp256k1::ecrecover;
-
-#[cfg(not(feature = "secp256k1"))]
-#[allow(clippy::module_inception)]
-mod secp256k1 {
-    use k256::ecdsa::{Error, RecoveryId, Signature, VerifyingKey};
-    use revm_primitives::{alloy_primitives::B512, keccak256, B256};
-
-    pub fn ecrecover(sig: &B512, mut recid: u8, msg: &B256) -> Result<B256, Error> {
-        // parse signature
-        let mut sig = Signature::from_slice(sig.as_slice())?;
-
-        // normalize signature and flip recovery id if needed.
-        if let Some(sig_normalized) = sig.normalize_s() {
-            sig = sig_normalized;
-            recid ^= 1;
-        }
-        let recid = RecoveryId::from_byte(recid).expect("recovery ID is valid");
-
-        // recover key
-        let recovered_key = VerifyingKey::recover_from_prehash(&msg[..], &sig, recid)?;
-        // hash it
-        let mut hash = keccak256(
-            &recovered_key
-                .to_encoded_point(/* compress = */ false)
-                .as_bytes()[1..],
-        );
-
-        // truncate to 20 bytes
-        hash[..12].fill(0);
-        Ok(hash)
-    }
-}
-
-#[cfg(feature = "secp256k1")]
-#[allow(clippy::module_inception)]
-mod secp256k1 {
-    use revm_primitives::{alloy_primitives::B512, keccak256, B256};
-    use secp256k1::{
-        ecdsa::{RecoverableSignature, RecoveryId},
-        Message, Secp256k1,
-    };
-
-    // Silence the unused crate dependency warning.
-    use k256 as _;
-
-    pub fn ecrecover(sig: &B512, recid: u8, msg: &B256) -> Result<B256, secp256k1::Error> {
-        let recid = RecoveryId::from_i32(recid as i32).expect("recovery ID is valid");
-        let sig = RecoverableSignature::from_compact(sig.as_slice(), recid)?;
-
-        let secp = Secp256k1::new();
-        let msg = Message::from_digest(msg.0);
-        let public = secp.recover_ecdsa(&msg, &sig)?;
-
-        let mut hash = keccak256(&public.serialize_uncompressed()[1..]);
-        hash[..12].fill(0);
-        Ok(hash)
-    }
-}
-
 pub fn ec_recover_run(input: &Bytes, gas_limit: u64) -> PrecompileResult {
->>>>>>> 1640b8f6
     const ECRECOVER_BASE: u64 = 3_000;
 
     if ECRECOVER_BASE > gas_limit {
