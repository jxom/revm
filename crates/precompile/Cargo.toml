[package]
authors = ["Dragan Rakita <dragan0rakita@gmail.com>"]
description = "revm Precompiles - Ethereum compatible precompiled contracts"
edition = "2021"
keywords = ["no_std", "ethereum", "evm", "revm", "precompiles"]
license = "MIT"
name = "revm-precompile"
repository = "https://github.com/bluealloy/revm"
version = "6.0.0"

[package.metadata.docs.rs]
all-features = true
rustdoc-args = ["--cfg", "docsrs"]

[dependencies]
revm-primitives = { path = "../primitives", version = "3.1.1", default-features = false }
bn = { package = "substrate-bn", version = "0.6", default-features = false }
once_cell = { version = "1.19", default-features = false, features = ["alloc"] }
ripemd = { version = "0.1", default-features = false }
sha2 = { version = "0.10", default-features = false }
# modexp precompile
aurora-engine-modexp = { version = "1.0", default-features = false }

# Optional KZG point evaluation precompile
c-kzg = { version = "1.0.0", default-features = false, optional = true }

<<<<<<< HEAD
=======
# ecRecover precompile
k256 = { version = "0.13.3", default-features = false, features = ["ecdsa"] }
secp256k1 = { version = "0.28.2", default-features = false, features = [
    "alloc",
    "recovery",
    "rand",
    "global-context",
], optional = true }

[dev-dependencies]
criterion = { version = "0.5" }
rand = { version = "0.8", features = ["std"] }

>>>>>>> 1640b8f6
[features]
default = ["std", "c-kzg", "secp256k1", "portable"]
std = [
    "revm-primitives/std",
    "once_cell/std",
    "ripemd/std",
    "sha2/std",
    "c-kzg?/std",
]
asm-keccak = ["revm-primitives/asm-keccak"]

optimism = ["revm-primitives/optimism"]
# Optimism default handler enabled Optimism handler register by default in EvmBuilder.
optimism-default-handler = [
    "optimism",
    "revm-primitives/optimism-default-handler",
]
negate-optimism-default-handler = [
    "revm-primitives/negate-optimism-default-handler",
]

# These libraries may not work on all no_std platforms as they depend on C.

# Enables the KZG point evaluation precompile.
c-kzg = ["dep:c-kzg", "revm-primitives/c-kzg"]
<<<<<<< HEAD
# See comment in revm-primitives
secp256k1 = ["revm-primitives/secp256k1"]
=======
portable = ["revm-primitives/portable", "c-kzg?/portable"]

# Use `secp256k1` as a faster alternative to `k256`.
# The problem that `secp256k1` has is it fails to build for `wasm` target on Windows and Mac as it is c lib.
# In Linux it passes. If you don't require to build wasm on win/mac, it is safe to use it and it is enabled by default.
secp256k1 = ["dep:secp256k1"]

[[bench]]
name = "bench"
path = "benches/bench.rs"
harness = false
>>>>>>> 1640b8f6
<|MERGE_RESOLUTION|>--- conflicted
+++ resolved
@@ -24,22 +24,10 @@
 # Optional KZG point evaluation precompile
 c-kzg = { version = "1.0.0", default-features = false, optional = true }
 
-<<<<<<< HEAD
-=======
-# ecRecover precompile
-k256 = { version = "0.13.3", default-features = false, features = ["ecdsa"] }
-secp256k1 = { version = "0.28.2", default-features = false, features = [
-    "alloc",
-    "recovery",
-    "rand",
-    "global-context",
-], optional = true }
-
 [dev-dependencies]
 criterion = { version = "0.5" }
 rand = { version = "0.8", features = ["std"] }
 
->>>>>>> 1640b8f6
 [features]
 default = ["std", "c-kzg", "secp256k1", "portable"]
 std = [
@@ -65,19 +53,12 @@
 
 # Enables the KZG point evaluation precompile.
 c-kzg = ["dep:c-kzg", "revm-primitives/c-kzg"]
-<<<<<<< HEAD
+portable = ["revm-primitives/portable", "c-kzg?/portable"]
+
 # See comment in revm-primitives
 secp256k1 = ["revm-primitives/secp256k1"]
-=======
-portable = ["revm-primitives/portable", "c-kzg?/portable"]
-
-# Use `secp256k1` as a faster alternative to `k256`.
-# The problem that `secp256k1` has is it fails to build for `wasm` target on Windows and Mac as it is c lib.
-# In Linux it passes. If you don't require to build wasm on win/mac, it is safe to use it and it is enabled by default.
-secp256k1 = ["dep:secp256k1"]
 
 [[bench]]
 name = "bench"
 path = "benches/bench.rs"
-harness = false
->>>>>>> 1640b8f6
+harness = false