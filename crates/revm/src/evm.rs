--- conflicted
+++ resolved
@@ -429,32 +429,14 @@
             .ok()
     }
 
-<<<<<<< HEAD
-    use specification::*;
-    match env.cfg.spec_id {
-        SpecId::FRONTIER | SpecId::FRONTIER_THAWING => create_evm!(FrontierSpec),
-        SpecId::HOMESTEAD | SpecId::DAO_FORK => create_evm!(HomesteadSpec),
-        SpecId::TANGERINE => create_evm!(TangerineSpec),
-        SpecId::SPURIOUS_DRAGON => create_evm!(SpuriousDragonSpec),
-        SpecId::BYZANTIUM => create_evm!(ByzantiumSpec),
-        SpecId::PETERSBURG | SpecId::CONSTANTINOPLE => create_evm!(PetersburgSpec),
-        SpecId::ISTANBUL | SpecId::MUIR_GLACIER => create_evm!(IstanbulSpec),
-        SpecId::BERLIN => create_evm!(BerlinSpec),
-        SpecId::LONDON | SpecId::ARROW_GLACIER | SpecId::GRAY_GLACIER => {
-            create_evm!(LondonSpec)
-        }
-        SpecId::MERGE => create_evm!(MergeSpec),
-        SpecId::SHANGHAI => create_evm!(ShanghaiSpec),
-        SpecId::PRAGUE => create_evm!(PragueSpec),
-        SpecId::CANCUN => create_evm!(CancunSpec),
-        SpecId::LATEST => create_evm!(LatestSpec),
-        #[cfg(feature = "optimism")]
-        SpecId::BEDROCK => create_evm!(BedrockSpec),
-        #[cfg(feature = "optimism")]
-        SpecId::REGOLITH => create_evm!(RegolithSpec),
-        #[cfg(feature = "optimism")]
-        SpecId::CANYON => create_evm!(CanyonSpec),
-=======
+    fn nonce(&mut self, address: Address) -> Option<u64> {
+        self.context
+            .evm
+            .nonce(address)
+            .map_err(|e| self.context.evm.error = Err(e))
+            .ok()
+    }
+
     fn sload(&mut self, address: Address, index: U256) -> Option<(U256, bool)> {
         self.context
             .evm
@@ -491,6 +473,5 @@
             .selfdestruct(address, target, &mut self.context.evm.inner.db)
             .map_err(|e| self.context.evm.error = Err(e))
             .ok()
->>>>>>> 1640b8f6
     }
 }