use super::constants::*;
use crate::inner_models::SelfDestructResult;
use crate::primitives::{Address, Spec, SpecId::*, U256};
use std::vec::Vec;

#[allow(clippy::collapsible_else_if)]
pub fn sstore_refund<SPEC: Spec>(original: U256, current: U256, new: U256) -> i64 {
    if SPEC::enabled(ISTANBUL) {
        // EIP-3529: Reduction in refunds
        let sstore_clears_schedule = if SPEC::enabled(LONDON) {
            (SSTORE_RESET - COLD_SLOAD_COST + ACCESS_LIST_STORAGE_KEY) as i64
        } else {
            REFUND_SSTORE_CLEARS
        };
        if current == new {
            0
        } else {
            if original == current && new == U256::ZERO {
                sstore_clears_schedule
            } else {
                let mut refund = 0;

                if original != U256::ZERO {
                    if current == U256::ZERO {
                        refund -= sstore_clears_schedule;
                    } else if new == U256::ZERO {
                        refund += sstore_clears_schedule;
                    }
                }

                if original == new {
                    let (gas_sstore_reset, gas_sload) = if SPEC::enabled(BERLIN) {
                        (SSTORE_RESET - COLD_SLOAD_COST, WARM_STORAGE_READ_COST)
                    } else {
                        (SSTORE_RESET, sload_cost::<SPEC>(false))
                    };
                    if original == U256::ZERO {
                        refund += (SSTORE_SET - gas_sload) as i64;
                    } else {
                        refund += (gas_sstore_reset - gas_sload) as i64;
                    }
                }

                refund
            }
        }
    } else {
        if current != U256::ZERO && new == U256::ZERO {
            REFUND_SSTORE_CLEARS
        } else {
            0
        }
    }
}

#[inline]
pub fn create2_cost(len: usize) -> Option<u64> {
    let base = CREATE;
    // ceil(len / 32.0)
    let len = len as u64;
    let sha_addup_base = (len / 32) + u64::from((len % 32) != 0);
    let sha_addup = KECCAK256WORD.checked_mul(sha_addup_base)?;
    let gas = base.checked_add(sha_addup)?;

    Some(gas)
}

#[inline]
fn log2floor(value: U256) -> u64 {
    assert!(value != U256::ZERO);
    let mut l: u64 = 256;
    for i in 0..4 {
        let i = 3 - i;
        if value.as_limbs()[i] == 0u64 {
            l -= 64;
        } else {
            l -= value.as_limbs()[i].leading_zeros() as u64;
            if l == 0 {
                return l;
            } else {
                return l - 1;
            }
        }
    }
    l
}

#[inline]
pub fn exp_cost<SPEC: Spec>(power: U256) -> Option<u64> {
    if power == U256::ZERO {
        Some(EXP)
    } else {
        // EIP-160: EXP cost increase
        let gas_byte = U256::from(if SPEC::enabled(SPURIOUS_DRAGON) {
            50
        } else {
            10
        });
        let gas = U256::from(EXP)
            .checked_add(gas_byte.checked_mul(U256::from(log2floor(power) / 8 + 1))?)?;

        u64::try_from(gas).ok()
    }
}

#[inline]
pub fn verylowcopy_cost(len: u64) -> Option<u64> {
    let wordd = len / 32;
    let wordr = len % 32;
    VERYLOW.checked_add(COPY.checked_mul(if wordr == 0 { wordd } else { wordd + 1 })?)
}

#[inline]
pub fn extcodecopy_cost<SPEC: Spec>(len: u64, is_cold: bool) -> Option<u64> {
    let wordd = len / 32;
    let wordr = len % 32;

    let base_gas: u64 = if SPEC::enabled(BERLIN) {
        if is_cold {
            COLD_ACCOUNT_ACCESS_COST
        } else {
            WARM_STORAGE_READ_COST
        }
    } else if SPEC::enabled(TANGERINE) {
        700
    } else {
        20
    };
    base_gas.checked_add(COPY.checked_mul(if wordr == 0 { wordd } else { wordd + 1 })?)
}

pub fn account_access_gas<SPEC: Spec>(is_cold: bool) -> u64 {
    if SPEC::enabled(BERLIN) {
        if is_cold {
            COLD_ACCOUNT_ACCESS_COST
        } else {
            WARM_STORAGE_READ_COST
        }
    } else if SPEC::enabled(ISTANBUL) {
        700
    } else {
        20
    }
}

pub fn log_cost(n: u8, len: u64) -> Option<u64> {
    LOG.checked_add(LOGDATA.checked_mul(len)?)?
        .checked_add(LOGTOPIC * n as u64)
}

pub fn keccak256_cost(len: u64) -> Option<u64> {
    let wordd = len / 32;
    let wordr = len % 32;
    KECCAK256.checked_add(KECCAK256WORD.checked_mul(if wordr == 0 { wordd } else { wordd + 1 })?)
}

/// EIP-3860: Limit and meter initcode
///
/// Apply extra gas cost of 2 for every 32-byte chunk of initcode.
///
/// This cannot overflow as the initcode length is assumed to be checked.
#[inline]
pub fn initcode_cost(len: u64) -> u64 {
    let wordd = len / 32;
    let wordr = len % 32;
    INITCODE_WORD_COST * if wordr == 0 { wordd } else { wordd + 1 }
}

#[inline]
pub fn sload_cost<SPEC: Spec>(is_cold: bool) -> u64 {
    if SPEC::enabled(BERLIN) {
        if is_cold {
            COLD_SLOAD_COST
        } else {
            WARM_STORAGE_READ_COST
        }
    } else if SPEC::enabled(ISTANBUL) {
        // EIP-1884: Repricing for trie-size-dependent opcodes
        INSTANBUL_SLOAD_GAS
    } else if SPEC::enabled(TANGERINE) {
        // EIP-150: Gas cost changes for IO-heavy operations
        200
    } else {
        50
    }
}

#[allow(clippy::collapsible_else_if)]
pub fn sstore_cost<SPEC: Spec>(
    original: U256,
    current: U256,
    new: U256,
    gas: u64,
    is_cold: bool,
) -> Option<u64> {
    // EIP-1706 Disable SSTORE with gasleft lower than call stipend
    if SPEC::enabled(ISTANBUL) && gas <= CALL_STIPEND {
        return None;
    }

    if SPEC::enabled(BERLIN) {
        // Berlin specification logic
        let mut gas_cost = istanbul_sstore_cost::<WARM_STORAGE_READ_COST, WARM_SSTORE_RESET>(
            original, current, new,
        );

        if is_cold {
            gas_cost += COLD_SLOAD_COST;
        }
        Some(gas_cost)
    } else if SPEC::enabled(ISTANBUL) {
        // Istanbul logic
        Some(istanbul_sstore_cost::<INSTANBUL_SLOAD_GAS, SSTORE_RESET>(
            original, current, new,
        ))
    } else {
        // Frontier logic
        Some(frontier_sstore_cost(current, new))
    }
}

/// EIP-2200: Structured Definitions for Net Gas Metering
#[inline(always)]
fn istanbul_sstore_cost<const SLOAD_GAS: u64, const SSTORE_RESET_GAS: u64>(
    original: U256,
    current: U256,
    new: U256,
) -> u64 {
    if new == current {
        SLOAD_GAS
    } else if original == current && original == U256::ZERO {
        SSTORE_SET
    } else if original == current {
        SSTORE_RESET_GAS
    } else {
        SLOAD_GAS
    }
}

/// Frontier sstore cost just had two cases set and reset values
fn frontier_sstore_cost(current: U256, new: U256) -> u64 {
    if current == U256::ZERO && new != U256::ZERO {
        SSTORE_SET
    } else {
        SSTORE_RESET
    }
}

pub fn selfdestruct_cost<SPEC: Spec>(res: SelfDestructResult) -> u64 {
    // EIP-161: State trie clearing (invariant-preserving alternative)
    let should_charge_topup = if SPEC::enabled(SPURIOUS_DRAGON) {
        res.had_value && !res.target_exists
    } else {
        !res.target_exists
    };

    // EIP-150: Gas cost changes for IO-heavy operations
    let selfdestruct_gas_topup = if SPEC::enabled(TANGERINE) && should_charge_topup {
        25000
    } else {
        0
    };

    // EIP-150: Gas cost changes for IO-heavy operations
    let selfdestruct_gas = if SPEC::enabled(TANGERINE) { 5000 } else { 0 };

    let mut gas = selfdestruct_gas + selfdestruct_gas_topup;
    if SPEC::enabled(BERLIN) && res.is_cold {
        gas += COLD_ACCOUNT_ACCESS_COST
    }
    gas
}

<<<<<<< HEAD
pub fn call_cost<SPEC: Spec>(
    value: U256,
    is_new: bool,
    is_cold: bool,
    is_call_or_callcode: bool,
    is_call_or_staticcall: bool,
    is_authcall: bool,
) -> u64 {
    let transfers_value = value != U256::default();

    let call_gas = if SPEC::enabled(BERLIN) {
=======
pub fn call_gas<SPEC: Spec>(is_cold: bool) -> u64 {
    if SPEC::enabled(BERLIN) {
>>>>>>> 1640b8f6
        if is_cold {
            COLD_ACCOUNT_ACCESS_COST
        } else {
            WARM_STORAGE_READ_COST
        }
    } else if SPEC::enabled(TANGERINE) {
        // EIP-150: Gas cost changes for IO-heavy operations
        700
    } else {
        40
    }
}

<<<<<<< HEAD
    call_gas
        + xfer_cost(is_call_or_callcode, transfers_value, is_authcall)
        + new_cost::<SPEC>(is_call_or_staticcall, is_new, transfers_value, is_authcall)
=======
pub fn call_cost<SPEC: Spec>(
    transfers_value: bool,
    is_new: bool,
    is_cold: bool,
    is_call_or_callcode: bool,
    is_call_or_staticcall: bool,
) -> u64 {
    call_gas::<SPEC>(is_cold)
        + xfer_cost(is_call_or_callcode, transfers_value)
        + new_cost::<SPEC>(is_call_or_staticcall, is_new, transfers_value)
>>>>>>> 1640b8f6
}

#[inline]
pub fn warm_cold_cost<SPEC: Spec>(is_cold: bool, regular_value: u64) -> u64 {
    if SPEC::enabled(BERLIN) {
        if is_cold {
            COLD_ACCOUNT_ACCESS_COST
        } else {
            WARM_STORAGE_READ_COST
        }
    } else {
        regular_value
    }
}

#[inline]
fn xfer_cost(is_call_or_callcode: bool, transfers_value: bool, is_authcall: bool) -> u64 {
    if is_call_or_callcode && transfers_value {
        CALLVALUE
    } else if is_authcall {
        AUTHCALLVALUE
    } else {
        0
    }
}

#[inline]
<<<<<<< HEAD
fn new_cost<SPEC: Spec>(is_call_or_staticcall: bool, is_new: bool, transfers_value: bool, is_authcall: bool) -> u64 {
    if is_call_or_staticcall || is_authcall {
        // EIP-161: State trie clearing (invariant-preserving alternative)
        if SPEC::enabled(SPURIOUS_DRAGON) {
            if transfers_value && is_new {
                NEWACCOUNT
            } else {
                0
            }
        } else if is_new {
            NEWACCOUNT
        } else {
            0
        }
    } else {
        0
=======
fn new_cost<SPEC: Spec>(is_call_or_staticcall: bool, is_new: bool, transfers_value: bool) -> u64 {
    if !is_call_or_staticcall || !is_new {
        return 0;
    }

    // EIP-161: State trie clearing (invariant-preserving alternative)
    if SPEC::enabled(SPURIOUS_DRAGON) && !transfers_value {
        return 0;
>>>>>>> 1640b8f6
    }

    NEWACCOUNT
}

#[inline]
pub fn memory_gas(a: usize) -> u64 {
    let a = a as u64;
    MEMORY
        .saturating_mul(a)
        .saturating_add(a.saturating_mul(a) / 512)
}

/// Initial gas that is deducted for transaction to be included.
/// Initial gas contains initial stipend gas, gas for access list and input data.
pub fn validate_initial_tx_gas<SPEC: Spec>(
    input: &[u8],
    is_create: bool,
    access_list: &[(Address, Vec<U256>)],
) -> u64 {
    let mut initial_gas = 0;
    let zero_data_len = input.iter().filter(|v| **v == 0).count() as u64;
    let non_zero_data_len = input.len() as u64 - zero_data_len;

    // initdate stipend
    initial_gas += zero_data_len * TRANSACTION_ZERO_DATA;
    // EIP-2028: Transaction data gas cost reduction
    initial_gas += non_zero_data_len * if SPEC::enabled(ISTANBUL) { 16 } else { 68 };

    // get number of access list account and storages.
    if SPEC::enabled(BERLIN) {
        let accessed_slots = access_list
            .iter()
            .fold(0, |slot_count, (_, slots)| slot_count + slots.len() as u64);
        initial_gas += access_list.len() as u64 * ACCESS_LIST_ADDRESS;
        initial_gas += accessed_slots * ACCESS_LIST_STORAGE_KEY;
    }

    // base stipend
    initial_gas += if is_create {
        if SPEC::enabled(HOMESTEAD) {
            // EIP-2: Homestead Hard-fork Changes
            53000
        } else {
            21000
        }
    } else {
        21000
    };

    // EIP-3860: Limit and meter initcode
    // Initcode stipend for bytecode analysis
    if SPEC::enabled(SHANGHAI) && is_create {
        initial_gas += initcode_cost(input.len() as u64)
    }

    initial_gas
}<|MERGE_RESOLUTION|>--- conflicted
+++ resolved
@@ -271,51 +271,32 @@
     gas
 }
 
-<<<<<<< HEAD
+pub fn call_gas<SPEC: Spec>(is_cold: bool) -> u64 {
+    if SPEC::enabled(BERLIN) {
+        if is_cold {
+            COLD_ACCOUNT_ACCESS_COST
+        } else {
+            WARM_STORAGE_READ_COST
+        }
+    } else if SPEC::enabled(TANGERINE) {
+        // EIP-150: Gas cost changes for IO-heavy operations
+        700
+    } else {
+        40
+    }
+}
+
 pub fn call_cost<SPEC: Spec>(
-    value: U256,
+    transfers_value: bool,
     is_new: bool,
     is_cold: bool,
     is_call_or_callcode: bool,
     is_call_or_staticcall: bool,
     is_authcall: bool,
 ) -> u64 {
-    let transfers_value = value != U256::default();
-
-    let call_gas = if SPEC::enabled(BERLIN) {
-=======
-pub fn call_gas<SPEC: Spec>(is_cold: bool) -> u64 {
-    if SPEC::enabled(BERLIN) {
->>>>>>> 1640b8f6
-        if is_cold {
-            COLD_ACCOUNT_ACCESS_COST
-        } else {
-            WARM_STORAGE_READ_COST
-        }
-    } else if SPEC::enabled(TANGERINE) {
-        // EIP-150: Gas cost changes for IO-heavy operations
-        700
-    } else {
-        40
-    }
-}
-
-<<<<<<< HEAD
-    call_gas
+    call_gas::<SPEC>(is_cold)
         + xfer_cost(is_call_or_callcode, transfers_value, is_authcall)
         + new_cost::<SPEC>(is_call_or_staticcall, is_new, transfers_value, is_authcall)
-=======
-pub fn call_cost<SPEC: Spec>(
-    transfers_value: bool,
-    is_new: bool,
-    is_cold: bool,
-    is_call_or_callcode: bool,
-    is_call_or_staticcall: bool,
-) -> u64 {
-    call_gas::<SPEC>(is_cold)
-        + xfer_cost(is_call_or_callcode, transfers_value)
-        + new_cost::<SPEC>(is_call_or_staticcall, is_new, transfers_value)
->>>>>>> 1640b8f6
 }
 
 #[inline]
@@ -343,33 +324,14 @@
 }
 
 #[inline]
-<<<<<<< HEAD
 fn new_cost<SPEC: Spec>(is_call_or_staticcall: bool, is_new: bool, transfers_value: bool, is_authcall: bool) -> u64 {
-    if is_call_or_staticcall || is_authcall {
-        // EIP-161: State trie clearing (invariant-preserving alternative)
-        if SPEC::enabled(SPURIOUS_DRAGON) {
-            if transfers_value && is_new {
-                NEWACCOUNT
-            } else {
-                0
-            }
-        } else if is_new {
-            NEWACCOUNT
-        } else {
-            0
-        }
-    } else {
-        0
-=======
-fn new_cost<SPEC: Spec>(is_call_or_staticcall: bool, is_new: bool, transfers_value: bool) -> u64 {
-    if !is_call_or_staticcall || !is_new {
+    if !is_call_or_staticcall || !is_authcall || !is_new {
         return 0;
     }
 
     // EIP-161: State trie clearing (invariant-preserving alternative)
     if SPEC::enabled(SPURIOUS_DRAGON) && !transfers_value {
         return 0;
->>>>>>> 1640b8f6
     }
 
     NEWACCOUNT
