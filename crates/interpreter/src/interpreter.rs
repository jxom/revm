pub mod analysis;
mod contract;
mod shared_memory;
mod stack;

pub use analysis::BytecodeLocked;
pub use contract::Contract;
pub use shared_memory::{next_multiple_of_32, SharedMemory, EMPTY_SHARED_MEMORY};
pub use stack::{Stack, STACK_LIMIT};

<<<<<<< HEAD
use crate::primitives::{Address, Bytes};
use crate::{Gas, Host, InstructionResult};
use alloc::boxed::Box;

/// EIP-170: Contract code size limit
///
/// By default this limit is 0x6000 (~25kb)
pub const MAX_CODE_SIZE: usize = 0x6000;

/// EIP-3860: Limit and meter initcode
pub const MAX_INITCODE_SIZE: usize = 2 * MAX_CODE_SIZE;
=======
use crate::{
    primitives::Bytes, push, push_b256, return_ok, return_revert, CallInputs, CallOutcome,
    CreateInputs, CreateOutcome, Gas, Host, InstructionResult,
};
use core::cmp::min;
use revm_primitives::U256;
use std::borrow::ToOwned;
use std::boxed::Box;
>>>>>>> 1640b8f6

/// EVM bytecode interpreter.
#[derive(Debug)]
pub struct Interpreter {
    /// Contract information and invoking data
    pub contract: Contract,
    /// The current instruction pointer.
    pub instruction_pointer: *const u8,
    /// The execution control flag. If this is not set to `Continue`, the interpreter will stop
    /// execution.
    pub instruction_result: InstructionResult,
    /// The gas state.
    pub gas: Gas,
    /// Shared memory.
    ///
    /// Note: This field is only set while running the interpreter loop.
    /// Otherwise it is taken and replaced with empty shared memory.
    pub shared_memory: SharedMemory,
    /// Stack.
    pub stack: Stack,
    /// The return data buffer for internal calls.
    /// It has multi usage:
    ///
    /// * It contains the output bytes of call sub call.
    /// * When this interpreter finishes execution it contains the output bytes of this contract.
    pub return_data_buffer: Bytes,
    /// Whether the interpreter is in "staticcall" mode, meaning no state changes can happen.
    pub is_static: bool,
<<<<<<< HEAD
    /// EIP-3074: Active account for `AUTHCALL` instructions in the current execution frame.
    pub authorized: Option<Address>,
=======
    /// Actions that the EVM should do.
    ///
    /// Set inside CALL or CREATE instructions and RETURN or REVERT instructions. Additionally those instructions will set
    /// InstructionResult to CallOrCreate/Return/Revert so we know the reason.
    pub next_action: InterpreterAction,
}

/// The result of an interpreter operation.
#[derive(Debug, Clone, PartialEq, Eq)]
pub struct InterpreterResult {
    /// The result of the instruction execution.
    pub result: InstructionResult,
    /// The output of the instruction execution.
    pub output: Bytes,
    /// The gas usage information.
    pub gas: Gas,
}

#[derive(Debug, Default, Clone)]
pub enum InterpreterAction {
    /// CALL, CALLCODE, DELEGATECALL or STATICCALL instruction called.
    Call {
        /// Call inputs
        inputs: Box<CallInputs>,
    },
    /// CREATE or CREATE2 instruction called.
    Create { inputs: Box<CreateInputs> },
    /// Interpreter finished execution.
    Return { result: InterpreterResult },
    /// No action
    #[default]
    None,
}

impl InterpreterAction {
    /// Returns true if action is call.
    pub fn is_call(&self) -> bool {
        matches!(self, InterpreterAction::Call { .. })
    }

    /// Returns true if action is create.
    pub fn is_create(&self) -> bool {
        matches!(self, InterpreterAction::Create { .. })
    }

    /// Returns true if action is return.
    pub fn is_return(&self) -> bool {
        matches!(self, InterpreterAction::Return { .. })
    }

    /// Returns true if action is none.
    pub fn is_none(&self) -> bool {
        matches!(self, InterpreterAction::None)
    }

    /// Returns true if action is some.
    pub fn is_some(&self) -> bool {
        !self.is_none()
    }

    /// Returns result if action is return.
    pub fn into_result_return(self) -> Option<InterpreterResult> {
        match self {
            InterpreterAction::Return { result } => Some(result),
            _ => None,
        }
    }
>>>>>>> 1640b8f6
}

impl Interpreter {
    /// Create new interpreter
    pub fn new(contract: Contract, gas_limit: u64, is_static: bool) -> Self {
        Self {
            instruction_pointer: contract.bytecode.as_ptr(),
            contract,
            gas: Gas::new(gas_limit),
            instruction_result: InstructionResult::Continue,
            is_static,
            return_data_buffer: Bytes::new(),
            shared_memory: EMPTY_SHARED_MEMORY,
            stack: Stack::new(),
<<<<<<< HEAD
            authorized: None,
=======
            next_action: InterpreterAction::None,
        }
    }

    /// Inserts the output of a `create` call into the interpreter.
    ///
    /// This function is used after a `create` call has been executed. It processes the outcome
    /// of that call and updates the state of the interpreter accordingly.
    ///
    /// # Arguments
    ///
    /// * `create_outcome` - A `CreateOutcome` struct containing the results of the `create` call.
    ///
    /// # Behavior
    ///
    /// The function updates the `return_data_buffer` with the data from `create_outcome`.
    /// Depending on the `InstructionResult` indicated by `create_outcome`, it performs one of the following:
    ///
    /// - `Ok`: Pushes the address from `create_outcome` to the stack, updates gas costs, and records any gas refunds.
    /// - `Revert`: Pushes `U256::ZERO` to the stack and updates gas costs.
    /// - `FatalExternalError`: Sets the `instruction_result` to `InstructionResult::FatalExternalError`.
    /// - `Default`: Pushes `U256::ZERO` to the stack.
    ///
    /// # Side Effects
    ///
    /// - Updates `return_data_buffer` with the data from `create_outcome`.
    /// - Modifies the stack by pushing values depending on the `InstructionResult`.
    /// - Updates gas costs and records refunds in the interpreter's `gas` field.
    /// - May alter `instruction_result` in case of external errors.
    pub fn insert_create_outcome(&mut self, create_outcome: CreateOutcome) {
        self.instruction_result = InstructionResult::Continue;

        let instruction_result = create_outcome.instruction_result();
        self.return_data_buffer = if instruction_result.is_revert() {
            // Save data to return data buffer if the create reverted
            create_outcome.output().to_owned()
        } else {
            // Otherwise clear it
            Bytes::new()
        };

        match instruction_result {
            return_ok!() => {
                let address = create_outcome.address;
                push_b256!(self, address.unwrap_or_default().into_word());
                self.gas.erase_cost(create_outcome.gas().remaining());
                self.gas.record_refund(create_outcome.gas().refunded());
            }
            return_revert!() => {
                push!(self, U256::ZERO);
                self.gas.erase_cost(create_outcome.gas().remaining());
            }
            InstructionResult::FatalExternalError => {
                panic!("Fatal external error in insert_create_outcome");
            }
            _ => {
                push!(self, U256::ZERO);
            }
        }
    }

    /// Inserts the outcome of a call into the virtual machine's state.
    ///
    /// This function takes the result of a call, represented by `CallOutcome`,
    /// and updates the virtual machine's state accordingly. It involves updating
    /// the return data buffer, handling gas accounting, and setting the memory
    /// in shared storage based on the outcome of the call.
    ///
    /// # Arguments
    ///
    /// * `shared_memory` - A mutable reference to the shared memory used by the virtual machine.
    /// * `call_outcome` - The outcome of the call to be processed, containing details such as
    ///   instruction result, gas information, and output data.
    ///
    /// # Behavior
    ///
    /// The function first copies the output data from the call outcome to the virtual machine's
    /// return data buffer. It then checks the instruction result from the call outcome:
    ///
    /// - `return_ok!()`: Processes successful execution, refunds gas, and updates shared memory.
    /// - `return_revert!()`: Handles a revert by only updating the gas usage and shared memory.
    /// - `InstructionResult::FatalExternalError`: Sets the instruction result to a fatal external error.
    /// - Any other result: No specific action is taken.
    pub fn insert_call_outcome(
        &mut self,
        shared_memory: &mut SharedMemory,
        call_outcome: CallOutcome,
    ) {
        self.instruction_result = InstructionResult::Continue;
        let out_offset = call_outcome.memory_start();
        let out_len = call_outcome.memory_length();

        self.return_data_buffer = call_outcome.output().to_owned();
        let target_len = min(out_len, self.return_data_buffer.len());

        match call_outcome.instruction_result() {
            return_ok!() => {
                // return unspend gas.
                let remaining = call_outcome.gas().remaining();
                let refunded = call_outcome.gas().refunded();
                self.gas.erase_cost(remaining);
                self.gas.record_refund(refunded);
                shared_memory.set(out_offset, &self.return_data_buffer[..target_len]);
                push!(self, U256::from(1));
            }
            return_revert!() => {
                self.gas.erase_cost(call_outcome.gas().remaining());
                shared_memory.set(out_offset, &self.return_data_buffer[..target_len]);
                push!(self, U256::ZERO);
            }
            InstructionResult::FatalExternalError => {
                panic!("Fatal external error in insert_call_outcome");
            }
            _ => {
                push!(self, U256::ZERO);
            }
>>>>>>> 1640b8f6
        }
    }

    /// Returns the opcode at the current instruction pointer.
    #[inline]
    pub fn current_opcode(&self) -> u8 {
        unsafe { *self.instruction_pointer }
    }

    /// Returns a reference to the contract.
    #[inline]
    pub fn contract(&self) -> &Contract {
        &self.contract
    }

    /// Returns a reference to the interpreter's gas state.
    #[inline]
    pub fn gas(&self) -> &Gas {
        &self.gas
    }

    /// Returns a reference to the interpreter's stack.
    #[inline]
    pub fn stack(&self) -> &Stack {
        &self.stack
    }

    /// Returns the current program counter.
    #[inline]
    pub fn program_counter(&self) -> usize {
        // SAFETY: `instruction_pointer` should be at an offset from the start of the bytecode.
        // In practice this is always true unless a caller modifies the `instruction_pointer` field manually.
        unsafe {
            self.instruction_pointer
                .offset_from(self.contract.bytecode.as_ptr()) as usize
        }
    }

    /// Executes the instruction at the current instruction pointer.
    ///
    /// Internally it will increment instruction pointer by one.
    #[inline(always)]
    fn step<FN, H: Host>(&mut self, instruction_table: &[FN; 256], host: &mut H)
    where
        FN: Fn(&mut Interpreter, &mut H),
    {
        // Get current opcode.
        let opcode = unsafe { *self.instruction_pointer };

        // SAFETY: In analysis we are doing padding of bytecode so that we are sure that last
        // byte instruction is STOP so we are safe to just increment program_counter bcs on last instruction
        // it will do noop and just stop execution of this contract
        self.instruction_pointer = unsafe { self.instruction_pointer.offset(1) };

        // execute instruction.
        (instruction_table[opcode as usize])(self, host)
    }

    /// Take memory and replace it with empty memory.
    pub fn take_memory(&mut self) -> SharedMemory {
        core::mem::replace(&mut self.shared_memory, EMPTY_SHARED_MEMORY)
    }

    /// Executes the interpreter until it returns or stops.
    pub fn run<FN, H: Host>(
        &mut self,
        shared_memory: SharedMemory,
        instruction_table: &[FN; 256],
        host: &mut H,
    ) -> InterpreterAction
    where
        FN: Fn(&mut Interpreter, &mut H),
    {
        self.next_action = InterpreterAction::None;
        self.shared_memory = shared_memory;
        // main loop
        while self.instruction_result == InstructionResult::Continue {
            self.step(instruction_table, host);
        }

        // Return next action if it is some.
        if self.next_action.is_some() {
            return core::mem::take(&mut self.next_action);
        }
        // If not, return action without output as it is a halt.
        InterpreterAction::Return {
            result: InterpreterResult {
                result: self.instruction_result,
                // return empty bytecode
                output: Bytes::new(),
                gas: self.gas,
            },
        }
    }
}

impl InterpreterResult {
    /// Returns whether the instruction result is a success.
    #[inline]
    pub const fn is_ok(&self) -> bool {
        self.result.is_ok()
    }

    /// Returns whether the instruction result is a revert.
    #[inline]
    pub const fn is_revert(&self) -> bool {
        self.result.is_revert()
    }

    /// Returns whether the instruction result is an error.
    #[inline]
    pub const fn is_error(&self) -> bool {
        self.result.is_error()
    }
}<|MERGE_RESOLUTION|>--- conflicted
+++ resolved
@@ -8,28 +8,14 @@
 pub use shared_memory::{next_multiple_of_32, SharedMemory, EMPTY_SHARED_MEMORY};
 pub use stack::{Stack, STACK_LIMIT};
 
-<<<<<<< HEAD
-use crate::primitives::{Address, Bytes};
-use crate::{Gas, Host, InstructionResult};
-use alloc::boxed::Box;
-
-/// EIP-170: Contract code size limit
-///
-/// By default this limit is 0x6000 (~25kb)
-pub const MAX_CODE_SIZE: usize = 0x6000;
-
-/// EIP-3860: Limit and meter initcode
-pub const MAX_INITCODE_SIZE: usize = 2 * MAX_CODE_SIZE;
-=======
 use crate::{
     primitives::Bytes, push, push_b256, return_ok, return_revert, CallInputs, CallOutcome,
     CreateInputs, CreateOutcome, Gas, Host, InstructionResult,
 };
 use core::cmp::min;
-use revm_primitives::U256;
+use revm_primitives::{Address, U256};
 use std::borrow::ToOwned;
 use std::boxed::Box;
->>>>>>> 1640b8f6
 
 /// EVM bytecode interpreter.
 #[derive(Debug)]
@@ -58,10 +44,8 @@
     pub return_data_buffer: Bytes,
     /// Whether the interpreter is in "staticcall" mode, meaning no state changes can happen.
     pub is_static: bool,
-<<<<<<< HEAD
     /// EIP-3074: Active account for `AUTHCALL` instructions in the current execution frame.
     pub authorized: Option<Address>,
-=======
     /// Actions that the EVM should do.
     ///
     /// Set inside CALL or CREATE instructions and RETURN or REVERT instructions. Additionally those instructions will set
@@ -129,7 +113,6 @@
             _ => None,
         }
     }
->>>>>>> 1640b8f6
 }
 
 impl Interpreter {
@@ -144,9 +127,7 @@
             return_data_buffer: Bytes::new(),
             shared_memory: EMPTY_SHARED_MEMORY,
             stack: Stack::new(),
-<<<<<<< HEAD
             authorized: None,
-=======
             next_action: InterpreterAction::None,
         }
     }
@@ -263,7 +244,6 @@
             _ => {
                 push!(self, U256::ZERO);
             }
->>>>>>> 1640b8f6
         }
     }
 
